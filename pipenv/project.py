# -*- coding: utf-8 -*-
import base64
import fnmatch
import glob
import hashlib
import io
import json
import operator
import os
import re
import sys

import six
import toml
import tomlkit
import vistir

from first import first

import pipfile
import pipfile.api

from .vendor.cached_property import cached_property

from .cmdparse import Script
from .environment import Environment
from .environments import (
    PIPENV_DEFAULT_PYTHON_VERSION, PIPENV_IGNORE_VIRTUALENVS, PIPENV_MAX_DEPTH,
    PIPENV_PIPFILE, PIPENV_PYTHON, PIPENV_TEST_INDEX, PIPENV_VENV_IN_PROJECT,
    is_in_virtualenv
)
from .vendor.requirementslib.models.utils import get_default_pyproject_backend
from .utils import (
    cleanup_toml, convert_toml_outline_tables, find_requirements,
    get_canonical_names, get_url_name, get_workon_home, is_editable,
    is_installable_file, is_star, is_valid_url, is_virtual_environment,
    looks_like_dir, normalize_drive, pep423_name, proper_case, python_version,
    safe_expandvars, get_pipenv_dist
)


def _normalized(p):
    if p is None:
        return None
    loc = vistir.compat.Path(p)
    if not loc.is_absolute():
        try:
            loc = loc.resolve()
        except OSError:
            loc = loc.absolute()
    # Recase the path properly on Windows. From https://stackoverflow.com/a/35229734/5043728
    if os.name == 'nt':
        matches = glob.glob(re.sub(r'([^:/\\])(?=[/\\]|$)', r'[\1]', str(loc)))
        path_str = matches and matches[0] or str(loc)
    else:
        path_str = str(loc)
    return normalize_drive(path_str)


DEFAULT_NEWLINES = u"\n"


class _LockFileEncoder(json.JSONEncoder):
    """A specilized JSON encoder to convert loaded TOML data into a lock file.

    This adds a few characteristics to the encoder:

    * The JSON is always prettified with indents and spaces.
    * TOMLKit's container elements are seamlessly encodable.
    * The output is always UTF-8-encoded text, never binary, even on Python 2.
    """

    def __init__(self):
        super(_LockFileEncoder, self).__init__(
            indent=4, separators=(",", ": "), sort_keys=True
        )

    def default(self, obj):
        if isinstance(obj, vistir.compat.Path):
            obj = obj.as_posix()
        return super(_LockFileEncoder, self).default(obj)

    def encode(self, obj):
        content = super(_LockFileEncoder, self).encode(obj)
        if not isinstance(content, six.text_type):
            content = content.decode("utf-8")
        return content


def preferred_newlines(f):
    if isinstance(f.newlines, six.text_type):
        return f.newlines
    return DEFAULT_NEWLINES


if PIPENV_PIPFILE:
    if not os.path.isfile(PIPENV_PIPFILE):
        raise RuntimeError("Given PIPENV_PIPFILE is not found!")

    else:
        PIPENV_PIPFILE = _normalized(PIPENV_PIPFILE)
# (path, file contents) => TOMLFile
# keeps track of pipfiles that we've seen so we do not need to re-parse 'em
_pipfile_cache = {}


if PIPENV_TEST_INDEX:
    DEFAULT_SOURCE = {
        u"url": PIPENV_TEST_INDEX,
        u"verify_ssl": True,
        u"name": u"custom",
    }
else:
    DEFAULT_SOURCE = {
        u"url": u"https://pypi.org/simple",
        u"verify_ssl": True,
        u"name": u"pypi",
    }

pipfile.api.DEFAULT_SOURCE = DEFAULT_SOURCE


class SourceNotFound(KeyError):
    pass


class Project(object):
    """docstring for Project"""

    _lockfile_encoder = _LockFileEncoder()

    def __init__(self, which=None, python_version=None, chdir=True):
        super(Project, self).__init__()
        self._name = None
        self._virtualenv_location = None
        self._download_location = None
        self._proper_names_db_path = None
        self._pipfile_location = None
        self._pipfile_newlines = DEFAULT_NEWLINES
        self._lockfile_newlines = DEFAULT_NEWLINES
        self._requirements_location = None
        self._original_dir = os.path.abspath(os.curdir)
        self._environment = None
        self._which = which
        self._build_system = {
            "requires": ["setuptools", "wheel"]
        }
        self.python_version = python_version
        # Hack to skip this during pipenv run, or -r.
        if ("run" not in sys.argv) and chdir:
            try:
                os.chdir(self.project_directory)
            except (TypeError, AttributeError):
                pass

    def path_to(self, p):
        """Returns the absolute path to a given relative path."""
        if os.path.isabs(p):
            return p

        return os.sep.join([self._original_dir, p])

    def _build_package_list(self, package_section):
        """Returns a list of packages for pip-tools to consume."""
        from pipenv.vendor.requirementslib.utils import is_vcs
        ps = {}
        # TODO: Separate the logic for showing packages from the filters for supplying pip-tools
        for k, v in self.parsed_pipfile.get(package_section, {}).items():
            # Skip editable VCS deps.
            if hasattr(v, "keys"):
                # When a vcs url is gven without editable it only appears as a key
                # Eliminate any vcs, path, or url entries which are not editable
                # Since pip-tools can't do deep resolution on them, even setuptools-installable ones
                if (
                    is_vcs(v)
                    or is_vcs(k)
                    or (is_installable_file(k) or is_installable_file(v))
                    or any(
                        (
                            prefix in v
                            and (os.path.isfile(v[prefix]) or is_valid_url(v[prefix]))
                        )
                        for prefix in ["path", "file"]
                    )
                ):
                    # If they are editable, do resolve them
                    if "editable" not in v:
                        # allow wheels to be passed through
                        if not (
                            hasattr(v, "keys")
                            and v.get("path", v.get("file", "")).endswith(".whl")
                        ):
                            continue
                        ps.update({k: v})

                    else:
                        ps.update({k: v})
                else:
                    ps.update({k: v})
            else:
                # Since these entries have no attributes we know they are not editable
                # So we can safely exclude things that need to be editable in order to be resolved
                # First exclude anything that is a vcs entry either in the key or value
                if not (
                    any(is_vcs(i) for i in [k, v])
                    or
                    # Then exclude any installable files that are not directories
                    # Because pip-tools can resolve setup.py for example
                    any(is_installable_file(i) for i in [k, v])
                    or
                    # Then exclude any URLs because they need to be editable also
                    # Things that are excluded can only be 'shallow resolved'
                    any(is_valid_url(i) for i in [k, v])
                ):
                    ps.update({k: v})
        return ps

    @property
    def name(self):
        if self._name is None:
            self._name = self.pipfile_location.split(os.sep)[-2]
        return self._name

    @property
    def pipfile_exists(self):
        return bool(self.pipfile_location)

    @property
    def required_python_version(self):
        if self.pipfile_exists:
            required = self.parsed_pipfile.get("requires", {}).get(
                "python_full_version"
            )
            if not required:
                required = self.parsed_pipfile.get("requires", {}).get("python_version")
            if required != "*":
                return required

    @property
    def project_directory(self):
        if self.pipfile_location is not None:
            return os.path.abspath(os.path.join(self.pipfile_location, os.pardir))

        else:
            return None

    @property
    def requirements_exists(self):
        return bool(self.requirements_location)

    def is_venv_in_project(self):
        return PIPENV_VENV_IN_PROJECT or (
            self.project_directory
            and os.path.isdir(os.path.join(self.project_directory, ".venv"))
        )

    @property
    def virtualenv_exists(self):
        # TODO: Decouple project from existence of Pipfile.
        if self.pipfile_exists and os.path.exists(self.virtualenv_location):
            if os.name == "nt":
                extra = ["Scripts", "activate.bat"]
            else:
                extra = ["bin", "activate"]
            return os.path.isfile(os.sep.join([self.virtualenv_location] + extra))

        return False

    def get_location_for_virtualenv(self):
        # If there's no project yet, set location based on config.
        if not self.project_directory:
            if self.is_venv_in_project():
                return os.path.abspath(".venv")
            return str(get_workon_home().joinpath(self.virtualenv_name))

        dot_venv = os.path.join(self.project_directory, ".venv")

        # If there's no .venv in project root, set location based on config.
        if not os.path.exists(dot_venv):
            if self.is_venv_in_project():
                return dot_venv
            return str(get_workon_home().joinpath(self.virtualenv_name))

        # If .venv in project root is a directory, use it.
        if os.path.isdir(dot_venv):
            return dot_venv

        # Now we assume .venv in project root is a file. Use its content.
        with io.open(dot_venv) as f:
            name = f.read().strip()

        # If content looks like a path, use it as a relative path.
        # Otherwise use directory named after content in WORKON_HOME.
        if looks_like_dir(name):
            path = vistir.compat.Path(self.project_directory, name)
            return path.absolute().as_posix()
        return str(get_workon_home().joinpath(name))

    @property
    def working_set(self):
        from .utils import load_path
        sys_path = load_path(self.which("python"))
        import pkg_resources
        return pkg_resources.WorkingSet(sys_path)

    @property
    def installed_packages(self):
        return self.environment.get_installed_packages()

    @property
    def installed_package_names(self):
        return get_canonical_names([pkg.key for pkg in self.installed_packages])

    @property
    def lockfile_package_names(self):
        dev_keys = get_canonical_names(self.lockfile_content["develop"].keys())
        default_keys = get_canonical_names(self.lockfile_content["default"].keys())
        return {
            "dev": dev_keys,
            "default": default_keys,
            "combined": dev_keys | default_keys
        }

    @property
    def pipfile_package_names(self):
        dev_keys = get_canonical_names(self.dev_packages.keys())
        default_keys = get_canonical_names(self.packages.keys())
        return {
            "dev": dev_keys,
            "default": default_keys,
            "combined": dev_keys | default_keys
        }

    @property
    def environment(self):
        if not self._environment:
            prefix = self.virtualenv_location
            is_venv = is_in_virtualenv()
            sources = self.sources if self.sources else [DEFAULT_SOURCE,]
            self._environment = Environment(
                prefix=prefix, is_venv=is_venv, sources=sources, pipfile=self.parsed_pipfile,
                project=self
            )
            pipenv_dist = get_pipenv_dist(pkg="pipenv")
            if pipenv_dist:
                self._environment.extend_dists(pipenv_dist)
            else:
                self._environment.add_dist("pipenv")
        return self._environment

    def get_outdated_packages(self):
        return self.environment.get_outdated_packages(pre=self.pipfile.get("pre", False))

    @classmethod
    def _sanitize(cls, name):
        # Replace dangerous characters into '_'. The length of the sanitized
        # project name is limited as 42 because of the limit of linux kernel
        #
        # 42 = 127 - len('/home//.local/share/virtualenvs//bin/python2') - 32 - len('-HASHHASH')
        #
        #      127 : BINPRM_BUF_SIZE - 1
        #       32 : Maximum length of username
        #
        # References:
        #   https://www.gnu.org/software/bash/manual/html_node/Double-Quotes.html
        #   http://www.tldp.org/LDP/abs/html/special-chars.html#FIELDREF
        #   https://github.com/torvalds/linux/blob/2bfe01ef/include/uapi/linux/binfmts.h#L18
        return re.sub(r'[ $`!*@"\\\r\n\t]', "_", name)[0:42]

    def _get_virtualenv_hash(self, name):
        """Get the name of the virtualenv adjusted for windows if needed

        Returns (name, encoded_hash)
        """

        def get_name(name, location):
            name = self._sanitize(name)
            hash = hashlib.sha256(location.encode()).digest()[:6]
            encoded_hash = base64.urlsafe_b64encode(hash).decode()
            return name, encoded_hash[:8]

        clean_name, encoded_hash = get_name(name, self.pipfile_location)
        venv_name = "{0}-{1}".format(clean_name, encoded_hash)

        # This should work most of the time for
        #   Case-sensitive filesystems,
        #   In-project venv
        #   "Proper" path casing (on non-case-sensitive filesystems).
        if (
            not fnmatch.fnmatch("A", "a")
            or self.is_venv_in_project()
            or get_workon_home().joinpath(venv_name).exists()
        ):
            return clean_name, encoded_hash

        # Check for different capitalization of the same project.
        for path in get_workon_home().iterdir():
            if not is_virtual_environment(path):
                continue
            try:
                env_name, hash_ = path.name.rsplit("-", 1)
            except ValueError:
                continue
            if len(hash_) != 8 or env_name.lower() != name.lower():
                continue
            return get_name(env_name, self.pipfile_location.replace(name, env_name))

        # Use the default if no matching env exists.
        return clean_name, encoded_hash

    @property
    def virtualenv_name(self):
        sanitized, encoded_hash = self._get_virtualenv_hash(self.name)
        suffix = "-{0}".format(PIPENV_PYTHON) if PIPENV_PYTHON else ""
        # If the pipfile was located at '/home/user/MY_PROJECT/Pipfile',
        # the name of its virtualenv will be 'my-project-wyUfYPqE'
        return sanitized + "-" + encoded_hash + suffix

    @property
    def virtualenv_location(self):
        # if VIRTUAL_ENV is set, use that.
        virtualenv_env = os.getenv("VIRTUAL_ENV")
        if ("PIPENV_ACTIVE" not in os.environ and
                not PIPENV_IGNORE_VIRTUALENVS and virtualenv_env):
            return virtualenv_env

        if not self._virtualenv_location:  # Use cached version, if available.
            assert self.project_directory, "project not created"
            self._virtualenv_location = self.get_location_for_virtualenv()
        return self._virtualenv_location

    @property
    def virtualenv_src_location(self):
        if self.virtualenv_location:
            loc = os.sep.join([self.virtualenv_location, "src"])
        else:
            loc = os.sep.join([self.project_directory, "src"])
        vistir.path.mkdir_p(loc)
        return loc

    @property
    def download_location(self):
        if self._download_location is None:
            loc = os.sep.join([self.virtualenv_location, "downloads"])
            self._download_location = loc
        # Create the directory, if it doesn't exist.
        vistir.path.mkdir_p(self._download_location)
        return self._download_location

    @property
    def proper_names_db_path(self):
        if self._proper_names_db_path is None:
            self._proper_names_db_path = vistir.compat.Path(
                self.virtualenv_location, "pipenv-proper-names.txt"
            )
        self._proper_names_db_path.touch()  # Ensure the file exists.
        return self._proper_names_db_path

    @property
    def proper_names(self):
        with self.proper_names_db_path.open() as f:
            return f.read().splitlines()

    def register_proper_name(self, name):
        """Registers a proper name to the database."""
        with self.proper_names_db_path.open("a") as f:
            f.write(u"{0}\n".format(name))

    @property
    def pipfile_location(self):
        if PIPENV_PIPFILE:
            return PIPENV_PIPFILE

        if self._pipfile_location is None:
            try:
                loc = pipfile.Pipfile.find(max_depth=PIPENV_MAX_DEPTH)
            except RuntimeError:
                loc = None
            self._pipfile_location = _normalized(loc)
        return self._pipfile_location

    @property
    def requirements_location(self):
        if self._requirements_location is None:
            try:
                loc = find_requirements(max_depth=PIPENV_MAX_DEPTH)
            except RuntimeError:
                loc = None
            self._requirements_location = loc
        return self._requirements_location

    @property
    def parsed_pipfile(self):
        """Parse Pipfile into a TOMLFile and cache it

        (call clear_pipfile_cache() afterwards if mutating)"""
        contents = self.read_pipfile()
        # use full contents to get around str/bytes 2/3 issues
        cache_key = (self.pipfile_location, contents)
        if cache_key not in _pipfile_cache:
            parsed = self._parse_pipfile(contents)
            _pipfile_cache[cache_key] = parsed
        return _pipfile_cache[cache_key]

    def read_pipfile(self):
        # Open the pipfile, read it into memory.
        with io.open(self.pipfile_location) as f:
            contents = f.read()
            self._pipfile_newlines = preferred_newlines(f)

        return contents

    def clear_pipfile_cache(self):
        """Clear pipfile cache (e.g., so we can mutate parsed pipfile)"""
        _pipfile_cache.clear()

    def _parse_pipfile(self, contents):
        try:
            return tomlkit.parse(contents)
        except Exception:
            # We lose comments here, but it's for the best.)
            # Fallback to toml parser, for large files.
            return toml.loads(contents)

    def _read_pyproject(self):
        pyproject = self.path_to("pyproject.toml")
        if os.path.exists(pyproject):
            self._pyproject = toml.load(pyproject)
            build_system = self._pyproject.get("build-system", None)
            if not os.path.exists(self.path_to("setup.py")):
                if not build_system or not build_system.get("requires"):
                    build_system = {
                        "requires": ["setuptools>=40.8.0", "wheel"],
                        "build-backend": get_default_pyproject_backend(),
                    }
                self._build_system = build_system

    @property
    def build_requires(self):
        return self._build_system.get("requires", ["setuptools>=40.8.0", "wheel"])
<<<<<<< HEAD
=======

>>>>>>> 54a73d1c

    @property
    def build_backend(self):
        return self._build_system.get("build-backend", get_default_pyproject_backend())

    @property
    def settings(self):
        """A dictionary of the settings added to the Pipfile."""
        return self.parsed_pipfile.get("pipenv", {})

    def has_script(self, name):
        try:
            return name in self.parsed_pipfile["scripts"]
        except KeyError:
            return False

    def build_script(self, name, extra_args=None):
        try:
            script = Script.parse(self.parsed_pipfile["scripts"][name])
        except KeyError:
            script = Script(name)
        if extra_args:
            script.extend(extra_args)
        return script

    def update_settings(self, d):
        settings = self.settings
        changed = False
        for new in d:
            if new not in settings:
                settings[new] = d[new]
                changed = True
        if changed:
            p = self.parsed_pipfile
            p["pipenv"] = settings
            # Write the changes to disk.
            self.write_toml(p)

    @property
    def _lockfile(self):
        """Pipfile.lock divided by PyPI and external dependencies."""
        pfile = pipfile.load(self.pipfile_location, inject_env=False)
        lockfile = json.loads(pfile.lock())
        for section in ("default", "develop"):
            lock_section = lockfile.get(section, {})
            for key in list(lock_section.keys()):
                norm_key = pep423_name(key)
                lockfile[section][norm_key] = lock_section.pop(key)
        return lockfile

    @property
    def _pipfile(self):
        from .vendor.requirementslib.models.pipfile import Pipfile as ReqLibPipfile
        pf = ReqLibPipfile.load(self.pipfile_location)
        return pf

    @property
    def lockfile_location(self):
        return "{0}.lock".format(self.pipfile_location)

    @property
    def lockfile_exists(self):
        return os.path.isfile(self.lockfile_location)

    @property
    def lockfile_content(self):
        return self.load_lockfile()

    def _get_editable_packages(self, dev=False):
        section = "dev-packages" if dev else "packages"
        packages = {
            k: v
            for k, v in self.parsed_pipfile.get(section, {}).items()
            if is_editable(k) or is_editable(v)
        }
        return packages

    def _get_vcs_packages(self, dev=False):
        from pipenv.vendor.requirementslib.utils import is_vcs
        section = "dev-packages" if dev else "packages"
        packages = {
            k: v
            for k, v in self.parsed_pipfile.get(section, {}).items()
            if is_vcs(v) or is_vcs(k)
        }
        return packages or {}

    @property
    def editable_packages(self):
        return self._get_editable_packages(dev=False)

    @property
    def editable_dev_packages(self):
        return self._get_editable_packages(dev=True)

    @property
    def vcs_packages(self):
        """Returns a list of VCS packages, for not pip-tools to consume."""
        return self._get_vcs_packages(dev=False)

    @property
    def vcs_dev_packages(self):
        """Returns a list of VCS packages, for not pip-tools to consume."""
        return self._get_vcs_packages(dev=True)

    @property
    def all_packages(self):
        """Returns a list of all packages."""
        p = dict(self.parsed_pipfile.get("dev-packages", {}))
        p.update(self.parsed_pipfile.get("packages", {}))
        return p

    @property
    def packages(self):
        """Returns a list of packages, for pip-tools to consume."""
        return self._build_package_list("packages")

    @property
    def dev_packages(self):
        """Returns a list of dev-packages, for pip-tools to consume."""
        return self._build_package_list("dev-packages")

    def touch_pipfile(self):
        """Simply touches the Pipfile, for later use."""
        with open("Pipfile", "a"):
            os.utime("Pipfile", None)

    @property
    def pipfile_is_empty(self):
        if not self.pipfile_exists:
            return True

        if not len(self.read_pipfile()):
            return True

        return False

    def create_pipfile(self, python=None):
        """Creates the Pipfile, filled with juicy defaults."""
        from .vendor.pip_shims.shims import (
            ConfigOptionParser, make_option_group, index_group
        )

        name = self.name if self.name is not None else "Pipfile"
        config_parser = ConfigOptionParser(name=name)
        config_parser.add_option_group(make_option_group(index_group, config_parser))
        install = config_parser.option_groups[0]
        indexes = (
            " ".join(install.get_option("--extra-index-url").default)
            .lstrip("\n")
            .split("\n")
        )
        sources = [DEFAULT_SOURCE,]
        for i, index in enumerate(indexes):
            if not index:
                continue

            source_name = "pip_index_{}".format(i)
            verify_ssl = index.startswith("https")
            sources.append(
                {u"url": index, u"verify_ssl": verify_ssl, u"name": source_name}
            )

        data = {
            u"source": sources,
            # Default packages.
            u"packages": {},
            u"dev-packages": {},
        }
        # Default requires.
        required_python = python
        if not python:
            if self.virtualenv_location:
                required_python = self.which("python", self.virtualenv_location)
            else:
                required_python = self.which("python")
        version = python_version(required_python) or PIPENV_DEFAULT_PYTHON_VERSION
        if version and len(version) >= 3:
            data[u"requires"] = {"python_version": version[: len("2.7")]}
        self.write_toml(data)

    @classmethod
    def populate_source(cls, source):
        """Derive missing values of source from the existing fields."""
        # Only URL pararemter is mandatory, let the KeyError be thrown.
        if "name" not in source:
            source["name"] = get_url_name(source["url"])
        if "verify_ssl" not in source:
            source["verify_ssl"] = "https://" in source["url"]
        if not isinstance(source["verify_ssl"], bool):
            source["verify_ssl"] = source["verify_ssl"].lower() == "true"
        return source

    def get_or_create_lockfile(self, from_pipfile=False):
        from pipenv.vendor.requirementslib.models.lockfile import Lockfile as Req_Lockfile
        lockfile = None
        if from_pipfile and self.pipfile_exists:
            lockfile_dict = {
                "default": self._lockfile["default"].copy(),
                "develop": self._lockfile["develop"].copy()
            }
            lockfile_dict.update({"_meta": self.get_lockfile_meta()})
            lockfile = Req_Lockfile.from_data(
                path=self.lockfile_location, data=lockfile_dict, meta_from_project=False
            )
        elif self.lockfile_exists:
            try:
                lockfile = Req_Lockfile.load(self.lockfile_location)
            except OSError:
                lockfile = Req_Lockfile.from_data(self.lockfile_location, self.lockfile_content)
        else:
            lockfile = Req_Lockfile.from_data(path=self.lockfile_location, data=self._lockfile, meta_from_project=False)
        if lockfile._lockfile is not None:
            return lockfile
        if self.lockfile_exists and self.lockfile_content:
            lockfile_dict = self.lockfile_content.copy()
            sources = lockfile_dict.get("_meta", {}).get("sources", [])
            if not sources:
                sources = self.pipfile_sources
            elif not isinstance(sources, list):
                sources = [sources,]
            lockfile_dict["_meta"]["sources"] = [
                self.populate_source(s) for s in sources
            ]
            _created_lockfile = Req_Lockfile.from_data(
                path=self.lockfile_location, data=lockfile_dict, meta_from_project=False
            )
            lockfile._lockfile = lockfile.projectfile.model = _created_lockfile
            return lockfile
        else:
            return self.get_or_create_lockfile(from_pipfile=True)

    def get_lockfile_meta(self):
        from .vendor.plette.lockfiles import PIPFILE_SPEC_CURRENT
        if self.lockfile_exists:
            sources = self.lockfile_content.get("_meta", {}).get("sources", [])
        else:
            sources = [dict(source) for source in self.parsed_pipfile["source"]]
        if not isinstance(sources, list):
            sources = [sources,]
        return {
            "hash": {"sha256": self.calculate_pipfile_hash()},
            "pipfile-spec": PIPFILE_SPEC_CURRENT,
            "sources": [self.populate_source(s) for s in sources],
            "requires": self.parsed_pipfile.get("requires", {})
        }

    def write_toml(self, data, path=None):
        """Writes the given data structure out as TOML."""
        if path is None:
            path = self.pipfile_location
        data = convert_toml_outline_tables(data)
        try:
            formatted_data = tomlkit.dumps(data).rstrip()
        except Exception:
            document = tomlkit.document()
            for section in ("packages", "dev-packages"):
                document[section] = tomlkit.container.Table()
                # Convert things to inline tables — fancy :)
                for package in data.get(section, {}):
                    if hasattr(data[section][package], "keys"):
                        table = tomlkit.inline_table()
                        table.update(data[section][package])
                        document[section][package] = table
                    else:
                        document[section][package] = tomlkit.string(data[section][package])
            formatted_data = tomlkit.dumps(document).rstrip()

        if (
            vistir.compat.Path(path).absolute()
            == vistir.compat.Path(self.pipfile_location).absolute()
        ):
            newlines = self._pipfile_newlines
        else:
            newlines = DEFAULT_NEWLINES
        formatted_data = cleanup_toml(formatted_data)
        with io.open(path, "w", newline=newlines) as f:
            f.write(formatted_data)
        # pipfile is mutated!
        self.clear_pipfile_cache()

    def write_lockfile(self, content):
        """Write out the lockfile.
        """
        s = self._lockfile_encoder.encode(content)
        open_kwargs = {"newline": self._lockfile_newlines, "encoding": "utf-8"}
        with vistir.contextmanagers.atomic_open_for_write(
            self.lockfile_location, **open_kwargs
        ) as f:
            f.write(s)
            # Write newline at end of document. GH-319.
            # Only need '\n' here; the file object handles the rest.
            if not s.endswith(u"\n"):
                f.write(u"\n")

    @property
    def pipfile_sources(self):
        if "source" not in self.parsed_pipfile:
            return [DEFAULT_SOURCE]
        # We need to make copies of the source info so we don't
        # accidentally modify the cache. See #2100 where values are
        # written after the os.path.expandvars() call.
        return [
            {k: safe_expandvars(v) for k, v in source.items()}
            for source in self.parsed_pipfile["source"]
        ]

    @property
    def sources(self):
        if self.lockfile_exists and hasattr(self.lockfile_content, "keys"):
            meta_ = self.lockfile_content.get("_meta", {})
            sources_ = meta_.get("sources")
            if sources_:
                return sources_

        else:
            return self.pipfile_sources

    def find_source(self, source):
        """
        Given a source, find it.

        source can be a url or an index name.
        """
        if not is_valid_url(source):
            try:
                source = self.get_source(name=source)
            except SourceNotFound:
                source = self.get_source(url=source)
        else:
            source = self.get_source(url=source)
        return source

    def get_source(self, name=None, url=None, refresh=False):
        from .utils import is_url_equal

        def find_source(sources, name=None, url=None):
            source = None
            if name:
                source = next(iter(
                    s for s in sources if "name" in s and s["name"] == name
                ), None)
            elif url:
                source = next(iter(
                    s for s in sources
                    if "url" in s and is_url_equal(url, s.get("url", ""))
                ), None)
            if source is not None:
                return source

        sources = (self.sources, self.pipfile_sources)
        if refresh:
            self.clear_pipfile_cache()
            sources = reversed(sources)
        found = next(
            iter(find_source(source, name=name, url=url) for source in sources), None
        )
        target = next(iter(t for t in (name, url) if t is not None))
        if found is None:
            raise SourceNotFound(target)
        return found

    def get_package_name_in_pipfile(self, package_name, dev=False):
        """Get the equivalent package name in pipfile"""
        key = "dev-packages" if dev else "packages"
        section = self.parsed_pipfile.get(key, {})
        package_name = pep423_name(package_name)
        for name in section.keys():
            if pep423_name(name) == package_name:
                return name
        return None

    def remove_package_from_pipfile(self, package_name, dev=False):
        # Read and append Pipfile.
        name = self.get_package_name_in_pipfile(package_name, dev)
        key = "dev-packages" if dev else "packages"
        p = self.parsed_pipfile
        if name:
            del p[key][name]
            self.write_toml(p)

    def remove_packages_from_pipfile(self, packages):
        parsed = self.parsed_pipfile
        packages = set([pep423_name(pkg) for pkg in packages])
        for section in ("dev-packages", "packages"):
            pipfile_section = parsed.get(section, {})
            pipfile_packages = set([
                pep423_name(pkg_name) for pkg_name in pipfile_section.keys()
            ])
            to_remove = packages & pipfile_packages
            # The normal toml parser can't handle deleting packages with preceding newlines
            is_dev = section == "dev-packages"
            for pkg in to_remove:
                pkg_name = self.get_package_name_in_pipfile(pkg, dev=is_dev)
                del parsed[section][pkg_name]
        self.write_toml(parsed)

    def add_package_to_pipfile(self, package, dev=False):
        from .vendor.requirementslib import Requirement

        # Read and append Pipfile.
        p = self.parsed_pipfile
        # Don't re-capitalize file URLs or VCSs.
        if not isinstance(package, Requirement):
            package = Requirement.from_line(package.strip())
        req_name, converted = package.pipfile_entry
        key = "dev-packages" if dev else "packages"
        # Set empty group if it doesn't exist yet.
        if key not in p:
            p[key] = {}
        name = self.get_package_name_in_pipfile(req_name, dev)
        if name and is_star(converted):
            # Skip for wildcard version
            return
        # Add the package to the group.
        p[key][name or pep423_name(req_name)] = converted
        # Write Pipfile.
        self.write_toml(p)

    def src_name_from_url(self, index_url):
        name, _, tld_guess = six.moves.urllib.parse.urlsplit(index_url).netloc.rpartition(
            "."
        )
        src_name = name.replace(".", "")
        try:
            self.get_source(name=src_name)
        except SourceNotFound:
            name = src_name
        else:
            from random import randint
            name = "{0}-{1}".format(src_name, randint(1, 1000))
        return name

    def add_index_to_pipfile(self, index, verify_ssl=True):
        """Adds a given index to the Pipfile."""
        # Read and append Pipfile.
        p = self.parsed_pipfile
        try:
            self.get_source(url=index)
        except SourceNotFound:
            source = {"url": index, "verify_ssl": verify_ssl}
        else:
            return
        source["name"] = self.src_name_from_url(index)
        # Add the package to the group.
        if "source" not in p:
            p["source"] = [source]
        else:
            p["source"].append(source)
        # Write Pipfile.
        self.write_toml(p)

    def recase_pipfile(self):
        if self.ensure_proper_casing():
            self.write_toml(self.parsed_pipfile)

    def load_lockfile(self, expand_env_vars=True):
        with io.open(self.lockfile_location, encoding="utf-8") as lock:
            j = json.load(lock)
            self._lockfile_newlines = preferred_newlines(lock)
        # lockfile is just a string
        if not j or not hasattr(j, "keys"):
            return j

        if expand_env_vars:
            # Expand environment variables in Pipfile.lock at runtime.
            for i, source in enumerate(j["_meta"]["sources"][:]):
                j["_meta"]["sources"][i]["url"] = os.path.expandvars(
                    j["_meta"]["sources"][i]["url"]
                )

        return j

    def get_lockfile_hash(self):
        if not os.path.exists(self.lockfile_location):
            return

        try:
            lockfile = self.load_lockfile(expand_env_vars=False)
        except ValueError:
            # Lockfile corrupted
            return ""
        if "_meta" in lockfile and hasattr(lockfile, "keys"):
            return lockfile["_meta"].get("hash", {}).get("sha256")
        # Lockfile exists but has no hash at all
        return ""

    def calculate_pipfile_hash(self):
        # Update the lockfile if it is out-of-date.
        p = pipfile.load(self.pipfile_location, inject_env=False)
        return p.hash

    def ensure_proper_casing(self):
        """Ensures proper casing of Pipfile packages"""
        pfile = self.parsed_pipfile
        casing_changed = self.proper_case_section(pfile.get("packages", {}))
        casing_changed |= self.proper_case_section(pfile.get("dev-packages", {}))
        return casing_changed

    def proper_case_section(self, section):
        """Verify proper casing is retrieved, when available, for each
        dependency in the section.
        """
        # Casing for section.
        changed_values = False
        unknown_names = [k for k in section.keys() if k not in set(self.proper_names)]
        # Replace each package with proper casing.
        for dep in unknown_names:
            try:
                # Get new casing for package name.
                new_casing = proper_case(dep)
            except IOError:
                # Unable to normalize package name.
                continue

            if new_casing != dep:
                changed_values = True
                self.register_proper_name(new_casing)
                # Replace old value with new value.
                old_value = section[dep]
                section[new_casing] = old_value
                del section[dep]
        # Return whether or not values have been changed.
        return changed_values

    @cached_property
    def finders(self):
        from .vendor.pythonfinder import Finder
        scripts_dirname = "Scripts" if os.name == "nt" else "bin"
        scripts_dir = os.path.join(self.virtualenv_location, scripts_dirname)
        finders = [
            Finder(path=scripts_dir, global_search=gs, system=False)
            for gs in (False, True)
        ]
        return finders

    @property
    def finder(self):
        return next(iter(self.finders), None)

    def which(self, search, as_path=True):
        find = operator.methodcaller("which", search)
        result = next(iter(filter(None, (find(finder) for finder in self.finders))), None)
        if not result:
            result = self._which(search)
        else:
            if as_path:
                result = str(result.path)
        return result<|MERGE_RESOLUTION|>--- conflicted
+++ resolved
@@ -538,10 +538,7 @@
     @property
     def build_requires(self):
         return self._build_system.get("requires", ["setuptools>=40.8.0", "wheel"])
-<<<<<<< HEAD
-=======
-
->>>>>>> 54a73d1c
+
 
     @property
     def build_backend(self):
