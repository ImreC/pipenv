# -*- coding=utf-8 -*-

import os
import sys
from appdirs import user_cache_dir
from .vendor.vistir.misc import fs_str, to_text


# HACK: avoid resolver.py uses the wrong byte code files.
# I hope I can remove this one day.
os.environ["PYTHONDONTWRITEBYTECODE"] = fs_str("1")

PIPENV_IS_CI = bool("CI" in os.environ or "TF_BUILD" in os.environ)

# HACK: Prevent invalid shebangs with Homebrew-installed Python:
# https://bugs.python.org/issue22490
os.environ.pop("__PYVENV_LAUNCHER__", None)

# Load patched pip instead of system pip
os.environ["PIP_SHIMS_BASE_MODULE"] = fs_str("pipenv.patched.notpip")

PIPENV_CACHE_DIR = os.environ.get("PIPENV_CACHE_DIR", user_cache_dir("pipenv"))
"""Location for Pipenv to store it's package cache.

Default is to use appdir's user cache directory.
"""

PIPENV_COLORBLIND = bool(os.environ.get("PIPENV_COLORBLIND"))
"""If set, disable terminal colors.

Some people don't like colors in their terminals, for some reason. Default is
to show colors.
"""

# Tells Pipenv which Python to default to, when none is provided.
PIPENV_DEFAULT_PYTHON_VERSION = os.environ.get("PIPENV_DEFAULT_PYTHON_VERSION")
"""Use this Python version when creating new virtual environments by default.

This can be set to a version string, e.g. ``3.6``, or a path. Default is to use
whatever Python Pipenv is installed under (i.e. ``sys.executable``). Command
line flags (e.g. ``--python``, ``--three``, and ``--two``) are prioritized over
this configuration.
"""

PIPENV_DONT_LOAD_ENV = bool(os.environ.get("PIPENV_DONT_LOAD_ENV"))
"""If set, Pipenv does not load the ``.env`` file.

Default is to load ``.env`` for ``run`` and ``shell`` commands.
"""

PIPENV_DONT_USE_PYENV = bool(os.environ.get("PIPENV_DONT_USE_PYENV"))
"""If set, Pipenv does not attempt to install Python with pyenv.

Default is to install Python automatically via pyenv when needed, if possible.
"""

PIPENV_DOTENV_LOCATION = os.environ.get("PIPENV_DOTENV_LOCATION")
"""If set, Pipenv loads the ``.env`` file at the specified location.

Default is to load ``.env`` from the project root, if found.
"""

PIPENV_EMULATOR = os.environ.get("PIPENV_EMULATOR", "")
"""If set, the terminal emulator's name for ``pipenv shell`` to use.

Default is to detect emulators automatically. This should be set if your
emulator, e.g. Cmder, cannot be detected correctly.
"""

PIPENV_HIDE_EMOJIS = bool(os.environ.get("PIPENV_HIDE_EMOJIS"))
"""Disable emojis in output.

Default is to show emojis. This is automatically set on Windows.
"""
if os.name == "nt" or PIPENV_IS_CI:
    PIPENV_HIDE_EMOJIS = True

PIPENV_IGNORE_VIRTUALENVS = bool(os.environ.get("PIPENV_IGNORE_VIRTUALENVS"))
"""If set, Pipenv will always assign a virtual environment for this project.

By default, Pipenv tries to detect whether it is run inside a virtual
environment, and reuses it if possible. This is usually the desired behavior,
and enables the user to use any user-built environments with Pipenv.
"""

PIPENV_INSTALL_TIMEOUT = 60 * 15
"""Max number of seconds to wait for package installation.

Defaults to 900 (15 minutes), a very long arbitrary time.
"""

# NOTE: +1 because of a temporary bug in Pipenv.
PIPENV_MAX_DEPTH = int(os.environ.get("PIPENV_MAX_DEPTH", "3")) + 1
"""Maximum number of directories to recursively search for a Pipfile.

Default is 3. See also ``PIPENV_NO_INHERIT``.
"""

PIPENV_MAX_RETRIES = int(os.environ.get(
    "PIPENV_MAX_RETRIES",
    "1" if PIPENV_IS_CI else "0",
))
"""Specify how many retries Pipenv should attempt for network requests.

Default is 0. Automatically set to 1 on CI environments for robust testing.
"""

PIPENV_MAX_ROUNDS = int(os.environ.get("PIPENV_MAX_ROUNDS", "16"))
"""Tells Pipenv how many rounds of resolving to do for Pip-Tools.

Default is 16, an arbitrary number that works most of the time.
"""

PIPENV_MAX_SUBPROCESS = int(os.environ.get("PIPENV_MAX_SUBPROCESS", "16"))
"""How many subprocesses should Pipenv use when installing.

Default is 16, an arbitrary number that seems to work.
"""

PIPENV_NO_INHERIT = "PIPENV_NO_INHERIT" in os.environ
"""Tell Pipenv not to inherit parent directories.

This is useful for deployment to avoid using the wrong current directory.
Overwrites ``PIPENV_MAX_DEPTH``.
"""
if PIPENV_NO_INHERIT:
    PIPENV_MAX_DEPTH = 2

PIPENV_NOSPIN = bool(os.environ.get("PIPENV_NOSPIN"))
"""If set, disable terminal spinner.

This can make the logs cleaner. Automatically set on Windows, and in CI
environments.
"""
if PIPENV_IS_CI:
    PIPENV_NOSPIN = True

PIPENV_SPINNER = "dots"
"""Sets the default spinner type.

Spinners are identitcal to the node.js spinners and can be found at
https://github.com/sindresorhus/cli-spinners
"""
if os.name == "nt":
    PIPENV_SPINNER = "bouncingBar"

PIPENV_PIPFILE = os.environ.get("PIPENV_PIPFILE")
"""If set, this specifies a custom Pipfile location.

When running pipenv from a location other than the same directory where the
Pipfile is located, instruct pipenv to find the Pipfile in the location
specified by this environment variable.

Default is to find Pipfile automatically in the current and parent directories.
See also ``PIPENV_MAX_DEPTH``.
"""

PIPENV_PYPI_MIRROR = os.environ.get("PIPENV_PYPI_MIRROR")
"""If set, tells pipenv to override PyPI index urls with a mirror.

Default is to not mirror PyPI, i.e. use the real one, pypi.org. The
``--pypi-mirror`` command line flag overwrites this.
"""

PIPENV_QUIET = bool(os.environ.get("PIPENV_QUIET"))
"""If set, makes Pipenv quieter.

Default is unset, for normal verbosity. ``PIPENV_VERBOSE`` overrides this.
"""

PIPENV_SHELL = os.environ.get("PIPENV_SHELL")
"""An absolute path to the preferred shell for ``pipenv shell``.

Default is to detect automatically what shell is currently in use.
"""
# Hack because PIPENV_SHELL is actually something else. Internally this
# variable is called PIPENV_SHELL_EXPLICIT instead.
PIPENV_SHELL_EXPLICIT = PIPENV_SHELL
del PIPENV_SHELL

PIPENV_SHELL_FANCY = bool(os.environ.get("PIPENV_SHELL_FANCY"))
"""If set, always use fancy mode when invoking ``pipenv shell``.

Default is to use the compatibility shell if possible.
"""

PIPENV_TIMEOUT = int(os.environ.get("PIPENV_TIMEOUT", 120))
"""Max number of seconds Pipenv will wait for virtualenv creation to complete.

Default is 120 seconds, an arbitrary number that seems to work.
"""

PIPENV_VENV_IN_PROJECT = bool(os.environ.get("PIPENV_VENV_IN_PROJECT"))
"""If set, creates ``.venv`` in your project directory.

Default is to create new virtual environments in a global location.
"""

PIPENV_VERBOSE = bool(os.environ.get("PIPENV_VERBOSE"))
"""If set, makes Pipenv more wordy.

Default is unset, for normal verbosity. This takes precedence over
``PIPENV_QUIET``.
"""

PIPENV_YES = bool(os.environ.get("PIPENV_YES"))
"""If set, Pipenv automatically assumes "yes" at all prompts.

Default is to prompt the user for an answer if the current command line session
if interactive.
"""

<<<<<<< HEAD
PIPENV_SKIP_LOCK = False
"""If set, Pipenv won't lock dependencies automatically.

This might be desirable if a project has large number of dependencies,
because locking is an inherently slow operation.

Default is to lock dependencies and update ``Pipfile.lock`` on each run.

NOTE: This only affects the ``install`` and ``uninstall`` commands.
"""
=======
PIPENV_PYUP_API_KEY = os.environ.get("PIPENV_PYUP_API_KEY", "1ab8d58f-5122e025-83674263-bc1e79e0")
>>>>>>> 5fa01a33

# Internal, support running in a different Python from sys.executable.
PIPENV_PYTHON = os.environ.get("PIPENV_PYTHON")

# Internal, overwrite all index funcitonality.
PIPENV_TEST_INDEX = os.environ.get("PIPENV_TEST_INDEX")

# Internal, tells Pipenv about the surrounding environment.
PIPENV_USE_SYSTEM = False
PIPENV_VIRTUALENV = None
if "PIPENV_ACTIVE" not in os.environ and not PIPENV_IGNORE_VIRTUALENVS:
    PIPENV_VIRTUALENV = os.environ.get("VIRTUAL_ENV")
    PIPENV_USE_SYSTEM = bool(PIPENV_VIRTUALENV)

# Internal, tells Pipenv to skip case-checking (slow internet connections).
# This is currently always set to True for performance reasons.
PIPENV_SKIP_VALIDATION = True

# Internal, the default shell to use if shell detection fails.
PIPENV_SHELL = (
    os.environ.get("SHELL") or
    os.environ.get("PYENV_SHELL") or
    os.environ.get("COMSPEC")
)

# Internal, to tell whether the command line session is interactive.
SESSION_IS_INTERACTIVE = bool(os.isatty(sys.stdout.fileno()))


# Internal, consolidated verbosity representation as an integer. The default
# level is 0, increased for wordiness and decreased for terseness.
PIPENV_VERBOSITY = os.environ.get("PIPENV_VERBOSITY", "")
try:
    PIPENV_VERBOSITY = int(PIPENV_VERBOSITY)
except (ValueError, TypeError):
    if PIPENV_VERBOSE:
        PIPENV_VERBOSITY = 1
    elif PIPENV_QUIET:
        PIPENV_VERBOSITY = -1
    else:
        PIPENV_VERBOSITY = 0
del PIPENV_QUIET
del PIPENV_VERBOSE


def is_verbose(threshold=1):
    return PIPENV_VERBOSITY >= threshold


def is_quiet(threshold=-1):
    return PIPENV_VERBOSITY <= threshold


PIPENV_SPINNER_FAIL_TEXT = fs_str(to_text(u"✘ {0}")) if not PIPENV_HIDE_EMOJIS else ("{0}")

PIPENV_SPINNER_OK_TEXT = fs_str(to_text(u"✔ {0}")) if not PIPENV_HIDE_EMOJIS else ("{0}")<|MERGE_RESOLUTION|>--- conflicted
+++ resolved
@@ -210,7 +210,6 @@
 if interactive.
 """
 
-<<<<<<< HEAD
 PIPENV_SKIP_LOCK = False
 """If set, Pipenv won't lock dependencies automatically.
 
@@ -221,9 +220,8 @@
 
 NOTE: This only affects the ``install`` and ``uninstall`` commands.
 """
-=======
+
 PIPENV_PYUP_API_KEY = os.environ.get("PIPENV_PYUP_API_KEY", "1ab8d58f-5122e025-83674263-bc1e79e0")
->>>>>>> 5fa01a33
 
 # Internal, support running in a different Python from sys.executable.
 PIPENV_PYTHON = os.environ.get("PIPENV_PYTHON")
