11.9.1:
 - Resolve editable packages on the local filesystem.
 - Ensure lock hash does not change based on injected env vars.
 - Fix bug in detecting .venv at project root when in subdirectories.
 - Parse quoting in [scripts] section correctly + clearer run errors.
<<<<<<< HEAD
 - Fix bug resolving & locking markers correctly
 - Bugfix for allow_global with new resolver fixes.
=======
 - Fix bug resolving & locking markers correctly.
 - Fix locking failure for packages not available on the default PyPI.
 - Upgrade python-dotenv to support "export" syntax.
>>>>>>> 58ba2234
11.9.0:
 - Vastly improve markers capabilities.
 - Support for environment variables in Pipfiles.
 - Cache the Pipfile internally (for large Pipfiles).
 - Remove pipenv --update.
 - Export PYTHONDONTWRITEBYTECODE, to attempt to increase compatibility.
11.8.2:
 - Cleanup TOML.
 - Improve documentation.
 - Pass clear flag to resolver.
 - Improved private git URL handling.
11.8.1:
 - Removed (unused) Safety DB (licensing concerns).
11.8.0:
 - Fix a major bug in locking resolution.
11.7.4:
 - Don't use JSON results — problematic.
11.7.3:
 - Increase compatibility with strange Python installations (concurrency.futures).
11.7.2:
 - Bugfixes.
11.7.1:
 - Windows bugfix.
11.7.0:
 - Improvements to lockfile generation with private indexes.
11.6.9:
 - Bugfixes.
11.6.8:
 - Fix a Windows bug.
11.6.7:
 - Fix a Windows bug.
11.6.5:
 - Fix graph resolution.
 - May be some incompatibilities with private indexes and hashing. If so, it's worth it to fix graph resolution for now. Priorities. One thing at a time.
11.6.4:
 - Fix a bug.
11.6.3:
 - Depend on certifi.
11.6.2:
 - Properly vendor certifi.
 - Better support for --extra-index-url for private PyPI servers.
 - Bug fixes.
11.6.1:
 - Remove concurrent.futures, as it's not being used any longer, and is problematic.
11.6.0:
 - Vendor all of pip9, in preparation for the release of pip10.
11.5.3:
- Attempt to grab markers from -e – provided setup.py files.
- Revert "rely on the underlying pipenv sync architecture to pick up dependencies".
11.5.2:
 - Fix bug with markers (e.g. responses package).
11.5.1:
 - Restore bare 'pipenv update' functionality.
11.5.0:
 - Properly resolve hashes for private indexes.
 - Some subtle changes to the way resolution works — shouldn't affect you, but warrented a version bump.
11.4.0:
 - Stability.
 - Don't install dependencies straight-away with pipenv–install — rely on the underlying pipenv sync architecture to pick up dependencies.
 - Warn (abord) if requested update package is not in Pipfile.
 - Don't configure the Pipfile for keep_outdated when update is used.
11.3.3:
 - Sorry for all the bugs.
11.3.2:
 - Bugfix, of the craziest, hardest to reproduce nature.
11.3.1:
 - Fix shell --fancy.
11.3.0:
 - Default to using the Python Pipenv was installed with for new virtualenvs.
 - Report Python version of specified interpreter when creating virtualenv.
 - Disable JSON API usage, for now. It appears to cause some minor bugs related to markers (working on it).
11.2.2:
 - Potential bugfix related to subprocess invocations and environment variables.
11.2.1:
 - Actually use the Warehouse JSON API.
11.2.0:
 - Reduce the number of "bad packages", internally (e.g. don't exclude `six` anymore).
11.1.11:
 - Help improvements.
11.1.10:
 - Help improvements.
11.1.9:
 - $ python -m pipenv.help
11.1.8:
 - Resolver improvements.
11.1.7:
 - Packaging fix.
11.1.6:
 - Support for 'py' interpreter (on Windows).
 - Bugfixes.
11.1.5:
 - Vendor pew.
 - Be specific about which version of psutil we want.
 - Patch pip and pip-tools (further) like crazy, for hard-to-believe reasons, and the benefit of all.
11.1.4:
 - Resolve multiple extras when provided.
 - Improve completion time.
 - Remove vendored version of psutil (windows).
 - Bugfixes.
11.1.3:
 - Bugfix.
11.1.2:
 - No longer include hashes in `lock -r`.
 - Enable pew execution via python -m.
11.1.1:
 - Undo previous change.
11.1.0:
 - Default to the version of Python that Pipenv was installed with.
11.0.9:
 - PPA release.
11.0.8:
 - PPA release.
11.0.7:
 - PPA release.
11.0.6:
 - PPA release.
11.0.5:
 - PPA release.
11.0.4:
 - PPA release.
11.0.3:
 - PPA release.
11.0.2:
 - Hash order is deterministic now.
 - Bugfix.
11.0.1:
 - Bugfix.
11.0.0:
 - Massive resolver improvements!
 - Resolver now runs within virtual environments.
 - Resolver now uses PyPI JSON metadata to provide additional dependency information.
 - Environment information removed from `Pipfile.lock`.
 - Clean up temporary files used during dependency resolution.
10.1.2:
 - Bugfix.
10.1.1:
 - Assume `PIPENV_VENV_IN_PROJECT` if `./.venv/` already exists.
 - Use and generate hashes for PyPI mirrors and custom indexes.
10.1.0:
 - Default dependencies now take precidence over Develop dependencies when
   creating a Pipfile.lock.
 - Introducing `pipenv lock --keep-outdated`, which can also be passed to
   `install` and `uninstall`.
 - Introducing `pipenv install --selective-upgrade <package>`, which only
   updates the given package in your Pipfile.lock.
 - New Pipfile configuration option for [pipenv] section: `keep_outdated`.
10.0.1:
 - Add extra indexes from pip config files in Pipfile generation.
 - Fix bug with `pipenv clean`.
 - Install from Pipfile.lock after each successful `pipenv install`.
 - Temporary file cleanup.
10.0.0:
 - Introduce `pipenv sync` command.
 - Introduce `pipenv clean` command.
 - Deprecate `pipenv update` command.
 - Fully remove `check --style` functionality.
 - Better `lock -r` functionality.
 - Up-to-date security checks for `pipenv check`.
9.1.0:
 - Add --system flag to $ pipenv check.
 - Removal of package name suggestions.
 - Support for [scripts] in Pipfile.
 - Comment out invalid (to pip's hash checking mode) packages from `$ pipenv lock -r`.
 - Updated patched version of dotenv.
 - Do not allow `$ pipenv install --system packagename `to be used.
 - Deprecate the usage of `$ pipenv check --style`.
 - Show pip install logs with --verbose.
 - Allow -v as shorthand for --verbose for all commands.
 - Prevent duplicate virtualenv creation on windows due to drive casing.
 - Discard comments in output of `pip freeze` when running `pipenv update`.
 - Ignore existing `requirements.txt` files when pipenv is called with the `--requirements` flag.
 - Support `allow_global` during dependency resolution.
 - Add virtualenv activation support for `sh` (see #1388).
 - Improve startup times via lazy loading of imports.
 - Improve parsing of extras, markers, and path requirements.
 - Fix regression with VCS url parsing being treated as a normal path.
 - Resolve an issue causing local paths with the same name as a PyPI package to prevent proper dependency resolution.
9.0.3:
 - v9.0.1.
9.0.2:
 - A mistake.
9.0.1:
 - Fixed issue with specifiers being treated as paths on Windows.
 - Fixed regression causing development packages to always be installed.
9.0.0:
 - Fixed bug where packages beginning with vcs names (e.g. git) weren't installed correctly.
 - Fixed url parsing for <vcs>+<vcs>:// style urls.
 - Pipenv can now install relative file paths.
 - Better messaging around failed installs.
 - More resilient network io when retrieving data from PyPI.
 - Fixed bug with bad dependency pinning via pip-tools.
 - Prompt user to destroy and recreate virtualenvironment if they are in a currently activated environment.
 - Added enhancement for pip-tools to resolve dependencies with specific versions of python
 - Fixed bug where newlines were not escaped in .env files when loaded
 - Sequentially install all local and vcs dependencies to avoid write race conditions.
 - Fixed accidental exclusion of files from some VCS installs.
8.3.2:
 - Moved automated update check to once every 24 hours.
 - Better default for PYENV_ROOT.
 - Correctly support all pip --index specifiers.
 - Fix bug where pre-releases of Python were chosen over finals.
8.3.1:
 - Fixed issues with calling block too many times on single subprocess.
 - Updated vendored delegator.py.
 - Changed --dev flag for the uninstall command to --all-dev to better represent what it does.
8.3.0:
 - Add support for installation from remote requirements file.
 - Add --reverse to pipenv graph, displaying inverted dependency graph.
 - VCS dependencies now install sequentially to avoid write lock conflicts.
 - Allow PIPENV_IGNORE_VIRTUALENVS to work with pipenv shell on Windows.
 - Enforce newline termination of Pipfile.
 - More robust requirements.txt conversion experience.
 - Respect allow_prereleases in all locking scenarios.
 - Separated default and development dependency output when using lock -r and lock -r -d respectively.
 - Print whole help message with pipenv --help.
8.2.7:
 - Add update --sequential.
 - Fix unicode decode error on windows.
 - Fix bug with non-editable installs.
 - Update vendored setuptools.
 - Improvements to check --unused.
 - Fix install for local sdist packages.
 - Updating the patched pip-tools with the wheel dependency bugfix.
 - Fix git remote address modified changing underscore to a hyphen.
 - Fix py2toml with dashes (dev-packages)
 - Fix for --dry-run, reporting backwards.
 - Fix installing with all release specifiers.
 - Removed unused vendor libraries.
8.2.6:
 - Fix for some git remotes.
 - Increased the default number of max rounds for pip-tools, made it user-configurable.
 - Fix self-updating.
8.2.5:
 - Fixed bad attribute call on date checks.
8.2.4:
 - Enhanced sha messaging — lockfile short shas are now displayed.
 - Improve Windows unicode output.
 - General UX and other improvements.
8.2.3:
 - Don't show activation instructions when --deploy is used.
8.2.2:
 - Improve system pip detection.
8.2.1:
 - Enhanced pip resolver — hopefully that won't blow up in our faces.
 - Fixed file links.
8.2.0:
 - Made things nicer.
8.1.9:
 - Fix logging bug.
8.1.8:
 - Fix dependencies with markers attached. That wasn't easy.
 - Vendor (patch) pip-tools.
 - Honor PIP_SRC if it is provided.
8.1.7:
 - Update Python 2.x default to 2.7.14.
 - Deploy mode aborts if Python version doesn't match.
8.1.6:
 - Abort when Python installation appears to fail.
8.1.5:
 - Update pexcept to fix shellquote issues in subprocesses.
8.1.4:
 - Tell users in compatibility mode how to exit the shell.
 - Updated patched pip's vendored pkg-resources.
8.1.3:
 - Further improve patched pip, for crazy setup.py files.
8.1.2:
 - chdir option for project, for really stubborn people.
8.1.1:
 - Better exception handling when a corrupt virtualenv is being used.
8.1.0:
 - Better path handling.
8.0.9:
 - Bug when -r is passed in a subdirectory.
8.0.8:
 - Add verbose mode to Pip.
8.0.7:
 - Fix --skip-lock when verify_ssl = false.
 - Always quote pip path.
 - Fix --update.
8.0.6:
 - Fix indexes.
8.0.5:
 - $ pipenv open :module
8.0.4:
 - $ pipenv install --deploy.
8.0.3:
 - Improvements to dependency resolution against various versions of Python.
 - Fix issue with nested directories all containing Pipfiles.
 - Fix issue with --py when run outside of a project.
 - Refactoring of virtualenv detection.
 - Improvements to crayons library.
 - PIPENV_DOTENV_LOCATION.
8.0.1:
 - Fix weird edge case with ramuel.ordereddict.
8.0.0:
 - new [pipenv] settings, allows for allows_prereleases=True, automatically set when using install --pre.
7.9.10:
 - Use urllib3 directly, for exceptions handling.
7.9.9:
 - Fix argument parsing.
7.9.8:
 - Fix argument parsing.
7.9.7:
 - Fix help printout screen (and update it).
 - Use urllib3's warning suppression directly.
7.9.6:
 - Did you mean?
7.9.5:
 - More usage examples in help output.
7.9.4:
 - Support for editable extras.
7.9.3:
 - Use foreground color instead of white.
7.9.2:
 - UX cleanup.
7.9.1:
 - Bug fix with indexes.
7.9.0:
 - Bug fix with indexes.
7.8.9:
 - Fix for Heroku.
7.8.8:
 - Make --fancy default for windows users.
7.8.7:
 - Make resolver use client python for setup.py egg_info (very fancy).
 - Fix a nasty windows bug.
 - add --completion.
 - add --man.
7.8.6:
 - Don't import code automatically, only use -c ..
7.8.5:
 - Edge case.
7.8.4:
 - Flake8 checking with check --style!
7.8.3:
 - $ pipenv check --unused.
7.8.2:
 - Fallback to toml parser for absurdly large files.
7.8.1:
 - Catch all exceptions in pipreqs.
7.8.0:
 - Packaging fix.
7.7.9:
 - Ignore bad packages with -c.
7.7.8:
 - Minor bug fix.
7.7.7:
 - $ pipenv install -c .
7.7.6:
 - Fix a very very minor UX bug.
7.7.5:
 - No longer eat editables, as pip-tools does it for us now.
7.7.4:
 - Install VCS deps into the virtualenv's src directory, not into the current directory.
7.7.3:
 - Fix --three on Windows.
7.7.2:
 - Bug fixes.
7.7.1:
 - Bug fixes.
 - Improvements to --index support for requirements imports.
7.7.0:
 - Improved update caching mechanism.
 - Only prompt for spelling correction in interactive sessions.
 - Cleanup -e.
7.6.9:
 - Change --two, and --three to use --python 2 and --python 3 under the hood.
 - This restores --two / --three usage on windows.
7.6.8:
 - `pipenv install -r requirements.txt --dev` now works.
7.6.7:
 - New less-fancy progress bars (for linux users, specifically).
 - Support --python 3.
7.6.6:
 - Packaging problem.
7.6.5:
 - Patched vendored 'safety' package to remove yaml dependency — should work on all Pythons now.
7.6.4:
 - Extensive integration test suite.
 - Don't suggest autocorrections as often.
 - Cleanups.
 - Don't depend on setuptools anymore.
7.6.3:
 - Cleanups.
7.6.2:
 - Support for install/lock --pre.
7.6.1:
 - Fix a nasty bug.
7.6.0:
 - PEP 508 marker support for packages!
 - Better verbose mode for install.
 - Fix a nasty bug.
7.5.1:
 - Skip the resolver for pinned versions (this comes up a lot).
 - Maximum subprocesses (configurable) is now 8.
7.5.0:
 - Deprecate shell -c mode.
 - Make a new shell --fancy mode (old default mode).
 - Introduce PIPENV_SHELL_FANCY.
 - Introduce `pipenv --envs`.
7.4.9:
 - Improvements to PIPENV_DEFAULT_PYTHON_VERSION.
 - Improvements to auto-suggestions.
 - Fix nasty bug with failing dependencies.
7.4.8:
 - PIPENV_DEFAULT_PYTHON_VERSION
7.4.7:
 - install --sequential, for boring people.
 - PIPENV_DONT_LOAD_ENV.
 - Fix for prettytoml.
 - Don't add -e reqs to lockfile, as they're already present.
7.4.6:
 - Specify a specific index for a specific dependency.
7.4.5:
 - Support for custom indexes!
 - Random bugfixes.
7.4.4:
 - PIPENV_PIPFILE environment variable support.
 - --site-packages flag, for the crazy at heart.
 - Installation concurrency on Windows.
 - make `graph --json` consistent with `graph`.
 - Much better support for suggesting package names.
 - Updated to pipfile spec 4, support for path= for relative package names.
 - Import sources from requirements files.
 - Cleanup stderr/stdout.
 - 'pipenv check' only reports safety now for Python 3.
7.4.3:
 - Download/install things concurrently.
7.4.2:
 - Fix a nasty pyenv bug.
7.4.1:
 - `graph --json`.
7.4.0:
 - `pipenv --where` fix.
 - Other general improvements.
7.3.9:
 - Packaging fix.
7.3.8:
 - Packaging fix.
7.3.7:
 - Automatic support for .env files!
 - Fuzzy finding of popular package names, for typos. Auto-suggested corrections for popular packages.
 - Bug fixes.
7.3.6:
 - Fix VCS dependency resolution.
7.3.5:
 - Fix packaging.
7.3.4:
 - An error occurred.
7.3.3:
 - Pipenv check now includes security vulnerability disclosures!
7.3.2:
 - Vastly improved support for VCS dependencies.
7.3.1:
 - Advanced pyenv minor version support.
 - Added support for "full_python_version".
 - Added support for specifying minor versions of Python with `--python`.
 - Removed "considering this to be project home" messaging from `pipenv install`.
7.3.0:
 - Added support for grabbing dependencies from -e requirements into dependency graph.
7.2.9:
 - Bug fixes.
7.2.8:
 - Vast improvements to python finding abilities (multiple pythons with the same name are now detected).
7.2.7:
 - Automatically convert outline TOML tables to inline tables (losing comments in the process).
 - Bug fixes.
7.2.6:
 - Fix pip execution from within existing virtualenvs.
7.2.5:
 - Always tell patched pip what version of Python we're using.
7.2.4:
 - Improve compatibility with --system.
 - Improve automatic --system use within shell spawning (disallowing it).
7.2.3:
 - Courtesy notice when running in a virtualenv.
7.2.2:
 - Improvements to pyenv detection.
 - Refactorings, and general improvements
7.2.1:
 - Bug fix.
7.2.0:
 - Automatically install Pythons, if they aren't available and pyenv is setup!
 - Fixes for when a requirements.txt file contains an !.
 - Support for relative package paths (that wasn't easy either).
 - Bug fixes.
7.1.1:
 - Fixes for windows (full compatibility restored — sorry!).
 - Catch if graph is being run outside of a project directory.
 - Catch if self-updater doesn't get a clean response from PyPI.
 - Support Miniconda's `python --version` format
7.1.0:
 - Inline TOML tables for things like requests[security]!
 - Attempt to preserve comments in Pipfiles.
7.0.6:
 - NO_SPIN is now automatic when CI is set.
 - Additionally, vendor pip (a patched version) for doing advanced dependency resolution.
7.0.5:
 - Depend on latest version of pip.
7.0.4:
 - Bug fix.
7.0.3:
 - Windows fixes.
7.0.2:
 - Tell pip we're using the required Python version, with trickery, for dependency resolution.
 - Dev dependencies are now read from a lockfile before default dependencies, so
   any mismatches will prefer default to develop.
 - Add support for extras_require in Pipfile for vcs urls.
 - Warn if 'which' is not found on the system.
 - Warn if Pew or Virtualenv isn't in the PATH.
 - More consistent stderr output.
7.0.1:
 - [requires] python_version is now set for new projects, automatically
   if a version of Python was specified.
 - That wasn't easy.
7.0.0:
 - New path handling for --python, versions like '3.6' are now supported.
 - [requires] python_version is automatically honored.
6.2.9:
 - Bug fix.
6.2.8:
 - Bug fix.
6.2.7:
 - pip run --system is now default.
6.2.6:
 - Snakes, all the way down (and easter eggs for holidays!)
 - Much improved CLI output.
 - Introduction of PIPENV_HIDE_EMOJIS environment variable.
 - Guide users to set LANG and LC_ALL.
6.2.5:
 - Bug fix for 2.7.
6.2.4:
 - UX Improvements.
 - Install un-installable dependencies, anyway.
6.2.3:
 - Bug fixes and improvements.
 - Add refs to lockfile for VCS dependencies.
 - Don't re-capitalize URLs.
 - Specify a requirements file to import from, with install --requirements / -r
 - Install dependencies for VCS installs.
6.2.2:
 - Bug fix.
 - Support for passwords in git URLs.
6.2.1:
 - Quick fix.
6.2.0:
 - Support for arbitrary files (e.g. pipenv install URL)!
 - $ pipenv graph!
 - $ pipenv run --system ipython.
 - Skip virtualenv creation when --system is passed to install.
 - Removal of lock --legacy.
 - Improvements to locking mechanism integrity.
 - Introduction of $ pipenv --jumbotron.
 - Internal refactoring/code reduction.
6.1.6:
 - Fix for Windows.
6.1.5:
 - Grab hashes for un-grabbable hashes.
6.1.4:
 - New update via $ pipenv --update, instead.
6.1.3:
 - Skip validation of Pipfiles, massive speedup for far-away users.
 - Other speed-ups.
6.1.1:
 - Bug fix.
6.1.0:
 - Self–updating! Very fancy. $ pipenv update.
 - Verbose mode for update, install.
6.0.3:
 - Major bug fix.
 - Fix for Daniel Ryan's weird corner case.
6.0.2:
 - Fix Python 2 regression.
6.0.1:
 - Minor (major) bug fix.
6.0.0:
 - New locking functionality — support for multiple hashes per release!
 - Hashes are now default, everywhere, once again! We figured it out :)
 - Pipenv talks to the PyPi (Warehouse) API now for grabbing hashes.
 - --hashes flag removed.
 - Upgraded to Pipfile spec 2.
 - New --legacy mode for lock.
5.4.3:
 - Fix for windows.
5.4.2:
 - Compatibility improvement with `run`.
5.4.1:
 - Fix for packaging.
 - $PIPENV_SKIP_VALIDATION.
5.4.0:
 - Automatically load PATH from virtualenv, before running `pipenv shell`.
 - Addition of `pipenv lock --verbose`.
 - Vendor 'background' library.
5.3.5:
 - Addition of update --dry-run.
 - Removal of install --lock option.
5.3.4:
 - Fix pip index passing.
5.3.3:
 - Automatic notification of version updates.
5.3.2:
 - Automatic locking after install/uninstall (because it's fast now!)
5.3.1:
 - Improvements for windows.
5.3.0:
 - Mega fast pipenv lock!
 - Drop of Python 2.6.
5.2.0:
 - Introduce install --skip-lock.
 - Bugfixes.
5.1.3:
 - Updated delegator.py to 0.0.13
5.1.2:
 - Add missing cacerts.pem file to MANIFEST.in
 - Improve error message when running `pipenv shell` multiple times.
 - Fixed translation for editable installs from requirements.txt to Pipfile.
5.1.1:
 - Bug fix
5.1.0:
 - Add PIPENV_TIMEOUT environment variable for custom timeouts.
 - Remove PIPENV_DEFAULT_THREE.
5.0.0:
 - Automatically utilize virtualenvs when they are activated.
 - PIPENV_DEFAULT_THREE.
4.1.4:
 - Fix regression in `pipenv lock -r` functionality.
4.1.3:
 - Fix support for `pipenv install -e .`
4.1.2:
 - Lazy load requirements for speed improvements.
 - Better messaging on failed installs.
 - More accurate logging for installation progress.
4.1.1:
 - Remove old references
4.1.0:
 - Properly handle extras on requirements with versions.
 - Accept the -e (editable) flag in pipenv install.
 - Progress Bars!
 - Minor optimizations to the install process.
4.0.1:
 - Pin Sphinx requirement at a Python 2.6 compatible version.
4.0.0:
 - Make --no-hashes default, introduce --hashes.
 - Fix for key error when uninstalling [dev-]packages
3.6.2:
 - Fix bug introduced into `pipenv install` in 3.6.1.
3.6.1:
 - pipenv install now works if only a requirements.txt is present.
 - `pipenv uninstall` now uninstalls from dev-packages as intended.
3.6.0:
 - Make --two/--three handling more consistent.
 - Update vendored delegator.py.
 - Fix erroneous error messages in certain command combinations.
 - Better version number handling for post releases.
 - Bug fixes for some Windows environments (specifically Appveyor).
3.5.6:
 - Fix broken help prompt.
3.5.5:
 - Automatically cleanup virtualenv on keyboard interrupt.
 - General improvements.
3.5.4:
 - Bug fixes.
 - Message formatting cleanup.
3.5.3:
 - Add six to vendored libraries.
 - Support for --ignore-hashes added to install command.
 - Support for --no-hashes for lock command.
3.5.2:
 - Vendor all the things!
 - get-pipenv.py.
3.5.1:
 - Basic Windows support!
3.5.0
 - Fully support multiple sources in Pipfile.
 - Support multiple project directories with same name.
 - Better support for non-standard project directory names.
 - Support for VCS dependencies.
3.4.2
 - Attempt installing from all sources in Pipfile.
 - Fix bug with accidental deletion of Pipfile contents.
 - Update dependencies to work correctly with pipsi.
3.4.1
 - --no-interactive mode now activates automatically when needed.
3.4.0
 - --no-interactive mode added.
 - Properly handle non-standard versioning schemes including Epochs.
 - Handle percent-encoded filenames.
 - Fixed Bug with Pipfile initializations.
 - Streamlined file locations for projects.
 - Improved package name resolution.
 - Testing!
3.3.6:
 - $ pipenv --venv option.
 - $ pipenv --rm option.
3.3.5:
- Disable spinner by setting PIPENV_NOSPIN=1 environment variable.
3.3.4:
 - Fix PIPENV_VENV_IN_PROJECT mode.
 - Fix PIPENV_SHELL_COMPAT mode.
3.3.3:
 - Spinners!
 - Shell compatibility mode ($ pipenv shell -c).
 - Classic virtualenv location (within project) mode.
 - Removal of $ pipenv install --requirements.
 - Addition of $ pipenv lock -r.
3.3.2:
 - User-configurable max-depth for Pipfile searching.
 - Bugfix.
3.3.1:
 - Bugfix for install.
3.3.0:
 - Use pew to manage virtual environments.
 - Improved dashed version parsing.
3.2.14:
 - Give --python precedence over --three/--two.
 - Improvements for lockfile output for specific problematic packages.
 - Bug fixes.
3.2.13:
 - Improved stderr output for --requirements.
 - Bug fixes.
3.2.12:
 - Disable colors by setting PIPENV_COLORBLIND=1 environment variable.
3.2.11:
 - Properly use pinned versions from Pipfile in Pipfile.lock
3.2.10:
 - Fix bugs.
3.2.9:
 - Remove temporary requirements.txt after installation.
 - Add support for --python option, for specifying any version of Python.
 - Read source Pipfile.lock.
3.2.8:
 - Lock before installing all dependencies, if lockfile isn't present.
3.2.7:
 - Cache proper names for great speed increases.
3.2.6:
 - Bug fixes.
3.2.5:
 - Significant speed improvements for pipenv run and pipenv shell.
 - Shell completion via click-completion.
 - Perform package name normalization as best effort attempt.
3.2.4:
 - $ pipenv uninstall --all
 - Don't uninstall setuptools, wheel, pip, or six.
 - Improvements to Pipfile re-ordering when writing.
 - Fix proper casing mechanism.
 - Prevent invalid shebangs with Homebrew Python.
 - Fix parsing issues with https://pypi.org/simple.
 - Depend on 'pipfile' package.
3.2.3:
 - $ pip uninstall --dev
 - Minor refactoring.
 - Improved error messaging for missing SHELL environment variables.
3.2.2:
 - Better support for fish terminal.
3.2.1:
 - Ensure proper casing of all Pipfile-specified packages.
3.2.0:
 - Improved proper casing handling for mis-named packages.
 - Support for $ pipenv install django-debug-toolbar.
 - Minor cleanups.
 - Fix for Python 3.
3.1.9:
 - Bug fix.
3.1.8:
 - Bug fix.
3.1.7:
 - Actual Python 3 fix.
3.1.6:
 - Python 3 fix.
3.1.5:
 - Proper name resolver!
3.1.4:
 - $ pip install --requirements.
3.1.3:
 - Python 3 fix.
3.1.2:
 - Python 3 fix.
3.1.1:
 - Improved pip output (integrate with tool better).
 - Pass exit code of $ pipenv run commands.
3.1.0:
 - Check hashes upon installation!
3.0.1:
 - Oops, version jump.
 - Fix for $ pip uninstall --lock.
3.0.0:
 - Speed of locking improved.
 - Lock now uses downloads instead of installation functionality.
 - Lock fix.
 - Removed $ pipenv install -r functionality.
 - Removal of $ pipenv lock --dev.
 - Addition of $ pipenv install/uninstall --lock.
 - Preliminary (non-enforced) hash functionality.
0.2.9:
 - Enhanced–enhanced PEP 508 checking capabilities!
0.2.8:
 - Enhanced PEP 508 checking capabilities!
0.2.7:
 - Better workflow options for --three / --two.
0.2.6:
 - Fix for bash shell invocation.
 - Better support for comments in requirements.txt files.
 - Support for Pipfile's [[source]].
 - Pretty colors for help.
 - Refactors.
0.2.5:
 - Enhanced terminal resizing.
 - Cleanups from PRs: typos.
 - Better --where output when no Pipfile is present.
 - Fix for Python 3.
 - Rely directly on pexpect.
0.2.4:
 - Fix for bash shell.
0.2.3:
 - Support for Fish and Csh shells.
0.2.1:
 - Trove classifiers.
0.2.0:
 - Added support for $ pipenv --three / --two, for initializing virtualenvs with a specific Python version.
 - Added support for VCS-backed installs, including editables.
 - TODO: Still need to support non-git-backed VCS installations in Pipfiles.<|MERGE_RESOLUTION|>--- conflicted
+++ resolved
@@ -3,14 +3,10 @@
  - Ensure lock hash does not change based on injected env vars.
  - Fix bug in detecting .venv at project root when in subdirectories.
  - Parse quoting in [scripts] section correctly + clearer run errors.
-<<<<<<< HEAD
- - Fix bug resolving & locking markers correctly
- - Bugfix for allow_global with new resolver fixes.
-=======
  - Fix bug resolving & locking markers correctly.
  - Fix locking failure for packages not available on the default PyPI.
  - Upgrade python-dotenv to support "export" syntax.
->>>>>>> 58ba2234
+ - Bugfix for allow_global with new resolver fixes.
 11.9.0:
  - Vastly improve markers capabilities.
  - Support for environment variables in Pipfiles.
