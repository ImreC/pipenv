--- conflicted
+++ resolved
@@ -2,8 +2,7 @@
 
 XXX: Try our best to reduce tests in this file.
 """
-<<<<<<< HEAD
-=======
+
 import os
 from tempfile import gettempdir, mkdtemp
 
@@ -11,7 +10,6 @@
 import pytest
 
 from pipenv.core import activate_virtualenv
->>>>>>> 9d826c47
 from pipenv.project import Project
 from pipenv.vendor import delegator
 from pipenv._compat import Path
